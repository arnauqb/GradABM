--- conflicted
+++ resolved
@@ -26,21 +26,10 @@
   model.infection_networks.networks.pub.log_beta:
     min_value: -2.5
     max_value: 2.0
-<<<<<<< HEAD
-=======
-      #model.infection_networks.networks.leisure.log_beta:
-      #  min_value: -2.5
-      #  max_value: 2.0
-  model.infection_networks.networks.pub.log_beta:
-    min_value: -2.5
-    max_value: 2.0
->>>>>>> 36df82e5
   model.infection_networks.networks.grocery.log_beta:
     min_value: -2.5
     max_value: 2.0
   model.infection_networks.networks.visit.log_beta:
-<<<<<<< HEAD
-=======
     min_value: -2.5
     max_value: 2.0
   model.infection_networks.networks.cinema.log_beta:
@@ -50,10 +39,6 @@
     min_value: -2.5
     max_value: 2.0
   model.infection_networks.networks.care_visits.log_beta:
-    min_value: -2.5
-    max_value: 2.0
-  model.infection_networks.networks.university.log_beta:
->>>>>>> 36df82e5
     min_value: -2.5
     max_value: 2.0
   model.infection_networks.networks.cinema.log_beta:
